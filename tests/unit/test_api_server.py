"""
Contains unit tests for :mod:`topchef.api_server`
"""
import json
import os
import pytest
from uuid import UUID
from topchef.api_server import app
from contextlib import contextmanager
from sqlalchemy import create_engine
from topchef.config import config
from topchef.database import METADATA
import topchef.api_server as server
from sqlalchemy.orm import sessionmaker

try:
    DATABASE_URI = os.environ['DATABASE_URI']
except KeyError:
    DATABASE_URI = 'sqlite://'

<<<<<<< HEAD
=======
JOB_REGISTRATION_SCHEMA = {
    "name": "TestService",
    "description": "Some test data",
    "job_registration_schema": {
        "type": "object",
        "properties": {
            "value": {
                "type": "integer"
            }
        }
    }
}

VALID_JOB_SCHEMA = {'parameters': {'value': 1}}

>>>>>>> a0470eeb
@pytest.yield_fixture
def schema_directory():

    if not os.path.isdir(config.SCHEMA_DIRECTORY):
        os.mkdir(config.SCHEMA_DIRECTORY)

    yield

    if not os.listdir(config.SCHEMA_DIRECTORY):
        os.removedirs(config.SCHEMA_DIRECTORY)

@pytest.fixture()
def database(schema_directory):
    engine = create_engine(DATABASE_URI)

    config._engine = engine

    METADATA.create_all(bind=engine)
    server.SESSION_FACTORY = sessionmaker(bind=engine)

@contextmanager
def app_client(endpoint):
    app_client = app.test_client()
    request_context = app.test_request_context()

    request_context.push()

    yield app_client

    request_context.pop()


@pytest.mark.parametrize('endpoint', ['/', '/services', '/jobs'])
def test_get_request(database, endpoint):
    with app_client(endpoint) as client:
        response = client.get(
            endpoint, headers={'Content-Type': 'application/json'}
        )

    assert response.status_code == 200


def test_post_service(database):
    endpoint = '/services'
    with app_client(endpoint) as client:
        response = client.post(
            endpoint, headers={'Content-Type': 'application/json'},
            data=json.dumps(JOB_REGISTRATION_SCHEMA)
        )

    assert response.status_code == 201
<<<<<<< HEAD
=======

@pytest.fixture
def posted_service(database):
    endpoint = '/services'

    with app_client(endpoint) as client:
        response = client.post(
            endpoint, headers={'Content-Type': 'application/json'},
            data=json.dumps(JOB_REGISTRATION_SCHEMA)
        )

        assert response.status_code == 201

        data = json.loads(response.data.decode('utf-8'))

        service_id = UUID(data['data']['service_details']['id'])

    return service_id

class TestService(object):

    def test_service_data_good_code(self, posted_service):
        endpoint = '/services/%s' % str(posted_service)

        with app_client(endpoint) as client:
            response = client.get(
                endpoint, headers={'Content-Type': 'application/json'}
            )

        assert response.status_code == 200

    def test_service_bad_id(self, posted_service):
        service_id = 'foo'
        assert service_id != posted_service

        endpoint = '/services/%s' % service_id

        with app_client(endpoint) as client:
            response = client.get(
                endpoint, headers={'Content-Type': 'application/json'}
            )
        
        assert response.status_code == 404

class TestPatchService(object):

    def test_service_patch(self, posted_service):
        endpoint = '/services/%s' % str(posted_service)

        with app_client(endpoint) as client:
            response = client.patch(endpoint)

        assert response.status_code == 200


    def test_service_404(self, posted_service):
        service_id = 'foo'
        assert service_id != str(posted_service)

        endpoint = '/services/%s' % service_id

        with app_client(endpoint) as client:
            response = client.get(
                endpoint, headers={'Content-Type': 'application/json'}
            )

        assert response.status_code == 404

@pytest.fixture
def posted_job(database, posted_service):
    endpoint = '/services/%s/jobs' % str(posted_service)

    with app_client(endpoint) as client:
        response = client.post(
            endpoint, headers={'Content-Type': 'application/json'},
            data=json.dumps(VALID_JOB_SCHEMA)
        )

        assert response.status_code == 201

        data = json.loads(response.data.decode('utf-8'))
        
        job_id = UUID(data['data']['job_details']['id'])

    return job_id
        
class TestGetServiceJobs(object):
    def test_get_jobs(self, posted_service, posted_job):
        endpoint = 'services/%s/jobs' % str(posted_service)

        with app_client(endpoint) as client:
            response = client.get(
                endpoint, headers={'Content-Type': 'application/json'}
            )

        assert response.status_code == 200

    def test_get_job(self, posted_service, posted_job):
        endpoint = 'jobs/%s' % (str(posted_job))

        with app_client(endpoint) as client:
            response = client.get(
                endpoint, headers={'Content-Type': 'application/json'}
            )
        
        assert response.status_code == 200

    def test_get_job_404(self, posted_service, posted_job):
        job_id = 'foo'
        assert job_id != str(posted_job)

        endpoint = 'jobs/%s' % (job_id)

        with app_client(endpoint) as client:
            response = client.get(
                endpoint, headers={'Content-Type': 'application/json'}
            )

        assert response.status_code == 404
>>>>>>> a0470eeb
<|MERGE_RESOLUTION|>--- conflicted
+++ resolved
@@ -18,8 +18,6 @@
 except KeyError:
     DATABASE_URI = 'sqlite://'
 
-<<<<<<< HEAD
-=======
 JOB_REGISTRATION_SCHEMA = {
     "name": "TestService",
     "description": "Some test data",
@@ -35,7 +33,6 @@
 
 VALID_JOB_SCHEMA = {'parameters': {'value': 1}}
 
->>>>>>> a0470eeb
 @pytest.yield_fixture
 def schema_directory():
 
@@ -87,8 +84,6 @@
         )
 
     assert response.status_code == 201
-<<<<<<< HEAD
-=======
 
 @pytest.fixture
 def posted_service(database):
@@ -208,4 +203,3 @@
             )
 
         assert response.status_code == 404
->>>>>>> a0470eeb
