--- conflicted
+++ resolved
@@ -24,7 +24,6 @@
 @app.route('/')
 def hello_world():
     """
-<<<<<<< HEAD
     Returns metadata relating to the API, the maintainer, and the version
 
     **Example Request**
@@ -33,15 +32,11 @@
 
         GET / HTTP/1.1
         Content-Type: application/json
-=======
-    Confirms that the API is working, and returns some metadata for the API
->>>>>>> fbfb6c94
 
     **Example Response**
 
     .. sourcecode:: http
 
-<<<<<<< HEAD
         HTTP/1.1 200 OK
         Content-Type: application/json
 
@@ -59,74 +54,12 @@
     """
     return jsonify({
         'meta': {
-           'source_repository': SOURCE_REPOSITORY,
-            'version': VERSION,
-            'author': AUTHOR,
-            'email': AUTHOR_EMAIL
-        },
-        'data': {}
-    })
-
-
-@app.route('/users', methods=["GET"])
-def get_users():
-    """
-    Return the list of users on the system
-
-    **Example Request**
-
-    .. sourcecode:: http
-
-        HTTP/1.1 GET
-        Content-Type: application/json
-
-    **Example Response**
-
-    .. sourcecode:: http
-
-        HTTP/1.1 200 OK
-        Content-Type: application/json
-
-        {
-            "data": {
-                "users": [
-                    {
-                        "username": "root",
-                        "email": "root@root.com"
-                    }
-                ]
-            }
-        }
-
-    :statuscode 200: The request completed successfully
-
-    :return: A Flask response with the required data
-    :rtype: flask.Response
-    """
-    session = SESSION_FACTORY()
-=======
-        HTTP/1.1 / GET
-        Content-Type: application/json
-
-        {
-            "meta": {
-                "author": "Michal Kononenko",
-                "email": "michalkononenko@gmail.com",
-                "source_repository":
-                    "https://www.github.com/MichalKononenko/TopChef",
-                "version": "0.1dev"
-            }
-        }
-
-    :statuscode 200: The request was successful
-    """
-    return jsonify({
-        'meta': {
-            'source_repository': config.SOURCE_REPOSITORY,
+           'source_repository': config.SOURCE_REPOSITORY,
             'version': config.VERSION,
             'author': config.AUTHOR,
             'email': config.AUTHOR_EMAIL
-        }
+        },
+        'data': {}
     })
 
 
@@ -134,7 +67,6 @@
 def get_services():
     """
     Returns a list of services that have been registered with this API
->>>>>>> fbfb6c94
 
     **Example Response**
 
@@ -161,46 +93,7 @@
 
     response.status_code = 200
 
-<<<<<<< HEAD
-@app.route('/users', methods=["POST"])
-def make_user():
-    """
-    Create a new user
-
-    **Example Request**
-
-    .. sourcecode:: http
-
-        HTTP/1.1 POST /users
-        Content-Type: application/json
-
-        {
-            "username": "foo",
-            "email": "foo@bar.com"
-        }
-
-    **Example Response**
-
-    .. sourcecode:: http
-
-        HTTP/1.1 201 CREATED
-        Content-Type: application/json
-        Location: http://localhost/users/foo
-
-        {
-            'data': 'user foo successfully created'
-        }
-
-    :statuscode 201: The user was successfully created
-    :statuscode 400: The user did not post the correct data to create a user
-
-    :return: The correct Flask response
-    :rtype: Flask.Response
-    """
-    session = SESSION_FACTORY()
-=======
-    return response
->>>>>>> fbfb6c94
+    return response
 
 
 @app.route('/services', methods=["POST"])
@@ -320,17 +213,9 @@
     return response
 
 
-<<<<<<< HEAD
-def create_root_user():
-    """
-    At boot time, create the root user and put the user in the database if
-    the root user doesn't exist
-    """
-=======
 @app.route('/services/<service_id>/jobs', methods=["POST"])
 @check_json
 def request_job(service_id):
->>>>>>> fbfb6c94
     session = SESSION_FACTORY()
     service = session.query(Service).filter_by(id=service_id).first()
 
@@ -345,13 +230,6 @@
 
     job_data, errors = Job.JobSchema().load(request.json)
 
-<<<<<<< HEAD
-def create_metadata():
-    """
-    Using SQLAlchemy, build the schema in the database
-    """
-    METADATA.create_all(bind=ENGINE)
-=======
     if errors:
         response = jsonify({
             'errors': 'Schema loading produced errors %s' % errors
@@ -450,4 +328,3 @@
         })
         response.status_code = 400
         return response
->>>>>>> fbfb6c94
