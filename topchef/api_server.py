"""
Contains the routing map for the API, along with function definitions for the
endpoints
"""
import logging
from uuid import uuid1, UUID
from marshmallow_jsonschema import JSONSchema
from .config import config
from flask import Flask, jsonify, request, url_for
from datetime import datetime
from .models import Service, Job, UnableToFindItemError, FILE_MANAGER
from .decorators import check_json
from sqlalchemy.orm import sessionmaker
from sqlalchemy.exc import IntegrityError

app = Flask(__name__)
app.config.update(config.parameter_dict)

SESSION_FACTORY = sessionmaker(bind=config.database_engine)
LOG = logging.getLogger(__name__)
LOG.setLevel(logging.DEBUG)


@app.route('/')
def hello_world():
    """
    Returns metadata relating to the API, the maintainer, and the version

    **Example Request**

    .. sourcecode:: http

        GET / HTTP/1.1
        Content-Type: application/json

    **Example Response**

    .. sourcecode:: http

        HTTP/1.1 200 OK
        Content-Type: application/json

        {
            'meta':
            {
                "author": "Michal Kononenko"
            }
        }

    :statuscode 200: The request completed successfully

    :return: A Flask response with required metadata
    :rtype: Flask.Response
    """
    return jsonify({
        'meta': {
           'source_repository': config.SOURCE_REPOSITORY,
            'version': config.VERSION,
            'author': config.AUTHOR,
            'email': config.AUTHOR_EMAIL
        },
        'data': {}
    })


@app.route('/services', methods=["GET"])
def get_services():
    """
    Returns a list of services that have been registered with this API

    **Example Response**

    ..sourcecode:: http

        HTTP/1.1 /services GET
        Content-Type: application/json

        {
            "data": {
            }
        }
    """
    session = SESSION_FACTORY()
    service_list = session.query(Service).all()

    response = jsonify({
        'data': Service.ServiceSchema(many=True).dump(service_list).data,
        'meta': {
            "POST_schema":
                JSONSchema().dump(Service.DetailedServiceSchema()).data
        }
    })

    response.status_code = 200

    return response


@app.route('/services', methods=["POST"])
@check_json
def register_service():
    session = SESSION_FACTORY()

    new_service, errors = Service.DetailedServiceSchema().load(request.json)

    if errors:
        response = jsonify({
            'errors': {
                'message':'Invalid request, serializer produced errors.',
                'serializer_errors': errors
            }
        })
        response.status_code = 400
        return response

    session.add(new_service)

    try:
        session.commit()
    except IntegrityError as error:
        case_number = uuid1()
        LOG.error('case_number: %s; message: %s', case_number, error)
        session.rollback()
        response = jsonify({
            'errors': {
                'message': 'Integrity error thrown when trying to commit',
                'case_number': case_number
            }
        })
        response.status_code = 400
        return response

    response = jsonify(
        {
            'data': {
                'message': 'Service %s successfully registered' % new_service,
                'service_details': 
                    new_service.DetailedServiceSchema().dump(new_service).data
            }
        }
    )
    response.headers['Location'] = url_for(
        'get_service_data', service_id=new_service.id, _external=True
    )
    response.status_code = 201
    return response


@app.route('/services/<service_id>', methods=["GET"])
def get_service_data(service_id):
    try:
        service_id = UUID(service_id)
    except ValueError:
        response = jsonify({'errors': "The service id %s is not a UUID. "
        "No service with this id exists" % service_id})
        response.status_code = 404
        return response
    
    session = SESSION_FACTORY()

    service = session.query(Service).filter_by(id=service_id).first()
    service.file_manager = FILE_MANAGER

    if service is None:
        response = jsonify({
            'errors': 'service with id=%s does not exist' % service_id
        })
        response.status_code = 404
        return response

    data, _ = service.DetailedServiceSchema().dump(service)

    return jsonify({'data': data})


@app.route('/services/<service_id>', methods=["PATCH"])
def heartbeat(service_id):
    session = SESSION_FACTORY()
    try:
        service_id = UUID(service_id)
    except ValueError:
        response = jsonify({
            'errors': 'Unable to parse id %s as a UUID' % (service_id)
        })
        response.status_code = 404
        return response

    try:
        service = Service.from_session(session, service_id)
    except UnableToFindItemError:
        response = jsonify({
            'errors': 'The job with id %s does not exist'
        })
        response.status_code = 404
        return response

    service.heartbeat()

    session.add(service)
    session.commit()

    if not request.json:
        response = jsonify({
            'data': 'service %s checked in at %s' % (
                service.id, datetime.utcnow().isoformat()
            )
        })
        response.status_code = 200
        return response

    return jsonify({'meta': 'service %s has heartbeated at %s' % (
        service_id, datetime.now().isoformat()
    )})


@app.route('/services/<service_id>/jobs', methods=["GET"])
def get_jobs_for_service(service_id):
    session = SESSION_FACTORY()
    service = session.query(Service).filter_by(id=service_id).first()

    if not service:
        response = jsonify({
            'errors': 'A service with id %s was not found' % service_id
        })
        response.status_code = 404
        return response

    service.file_manager = FILE_MANAGER

    response = jsonify({
        'data': Job.JobSchema(many=True).dump(service.jobs).data
    })

    response.status_code = 200
    return response


@app.route('/services/<service_id>/jobs', methods=["POST"])
@check_json
def request_job(service_id):
    """
    Request a job from a particular service to run on the system

    **Example Response**
    
    .. sourcecode:: http
      
        {
          "data": {
            "message": "Service Service(id=312789728539838762115097976762654683637, name=TestService, description=Some test data, schema={'type': 'object', 'properties': {u'value': {u'minimum': 1, u'type': u'integer', u'maximum': 10}}}) successfully registered",
            "service_details": [
              {
                "description": "Some test data",
                "has_timed_out": false,
                "id": "eb511c46-6577-11e6-a72a-3c970e7271f5",
                "job_registration_schema": {
                  "properties": {
                    "value": {
                      "maximum": 10,
                      "minimum": 1,
                      "type": "integer"
                    }
                  },
                  "type": "object"
                },
                "name": "TestService",
                "url": "http://localhost:5000/services/eb511c46-6577-11e6-a72a-3c970e7271f5"
              },
            ]
          }
        }

    :statuscode 201: The job was created successfully
    :statuscode 400: An error occurred with the job created
    :statuscode 404: The service for which the job is to be requested 
        was not found
    """
    
    session = SESSION_FACTORY()
    service = session.query(Service).filter_by(id=service_id).first()

    if not service:
        response = jsonify({
            'errors': 'A service with id %s was not found' % service_id
        })
        response.status_code = 404
        return response

    service.file_manager = FILE_MANAGER

    job_data, errors = Job.JobSchema().load(request.json)

    if errors:
        response = jsonify({
            'errors': 'Schema loading produced errors %s' % errors
        })
        response.status_code = 400
        return response

    job = Job(service, job_data['parameters'])

    session.add(job)

    try:
        session.commit()
    except IntegrityError as error:
        case_number = uuid1()
        LOG.error('case_number: %s, message: %s' % case_number, error)
        session.rollback()

        response = jsonify({
            'errors': {
                'case_number': case_number,
                'message': 'Integrity error thrown when attempting commit'
            }
        })
        response.status_code = 400
        return response

    response = jsonify({
        'data': {
            'message': 'Job %s successfully created' % job.__repr__(),
            'job_details': job.JobSchema().dump(job).data
        }
    })

    response.headers['Location'] = url_for(
        'get_job', job_id=job.id, _external=True
    )
    response.status_code = 201
    return response


@app.route('/jobs', methods=["GET"])
def get_jobs():
    session = SESSION_FACTORY()
    job_list = session.query(Job).all()

    for job in job_list:
        job.file_manager = FILE_MANAGER

    response = jsonify({'data': Job.JobSchema(many=True).dump(job_list).data})
    response.status_code = 200

    return response


@app.route('/jobs/<job_id>', methods=['GET'])
def get_job(job_id):
    try:
        job_id = UUID(job_id)
    except ValueError:
        response = jsonify({
            'errors': 'Could not parse job_id=%s as a UUID' % job_id
        })
        response.status_code = 404
        return response

    session = SESSION_FACTORY()
    job = session.query(Job).filter_by(id=job_id).first()

    if not job:
        response = jsonify({
            'errors': 'A job with id %s was not found' % job_id
        })
        response.status_code = 404
        return response

    job.file_manager = FILE_MANAGER

    response = jsonify({'data': job.DetailedJobSchema().dump(job).data})
    response.status_code = 200
    return response


@app.route('/services/<service_id>/jobs/<job_id>', methods=["PUT"])
@check_json
def update_job_results(service_id, job_id):
    session = SESSION_FACTORY()

    service=session.query(Service).filter_by(id=service_id).first()
    if not service:
        response = jsonify({
            'errors': 'A service with id %s was not found' % service_id
        })
        response.status_code = 404
        return response

    job = session.query(Job).filter_by(id=job_id).first()
    if not job:
        response = jsonify({
            'errors': 'A job with id %s was not found' % job_id
        })
        response.status_code = 404
        return response

    new_job_data, errors = Job.DetailedJobSchema().load(request.json)

    job.update(new_job_data)

    session.add(job)

    try:
        session.commit()
    except IntegrityError as error:
        case_number = uuid1()
        LOG.error('case_number: %s, message: %s' % case_number, error)
        session.rollback()

        response = jsonify({
            'errors': {
                'case_number': case_number,
                'message': 'Integrity error thrown when attempting commit'
            }
        })
        response.status_code = 400
        return response
<<<<<<< HEAD
=======

    response = jsonify({
        'data': {
            'message': 'Job %s updated successfully' % job,
            'job_schema': job.DetailedJobSchema().dump(job).data()
            }
        }
    )
    response.status_code = 200
    response.headers['Location'] = url_for(
        '.get_job', job_id=job.id, _external=True
    )
    return response
>>>>>>> a0470eeb
<|MERGE_RESOLUTION|>--- conflicted
+++ resolved
@@ -415,8 +415,6 @@
         })
         response.status_code = 400
         return response
-<<<<<<< HEAD
-=======
 
     response = jsonify({
         'data': {
@@ -430,4 +428,3 @@
         '.get_job', job_id=job.id, _external=True
     )
     return response
->>>>>>> a0470eeb
