<<<<<<< HEAD
from datetime import datetime
from sqlalchemy import create_engine
from sqlalchemy import MetaData, Table, Column, String, Integer, ForeignKey, DateTime, Enum
from sqlalchemy.orm import sessionmaker
=======
from sqlalchemy import String, ForeignKey, DateTime
from sqlalchemy import MetaData, Table, Column, Integer, Boolean
from sqlalchemy.types import TypeDecorator, CHAR
from sqlalchemy.dialects.postgres import UUID
import uuid
from datetime import datetime
>>>>>>> fbfb6c94

METADATA = MetaData()


class GUID(TypeDecorator):
    impl = CHAR

    def load_dialect_impl(self, dialect):
        if dialect.name == 'postgresql':
            return dialect.type_descriptor(UUID())
        else:
            return dialect.type_descriptor(CHAR(32))

    def process_bind_param(self, value, dialect):
        if value is None:
            return value
        elif dialect.name == 'postgresql':
            return str(value)
        else:
            if not isinstance(value, uuid.UUID):
                return "%.32x" % uuid.UUID(value).int
            else:
                return "%.32x" % value.int

    def process_result_value(self, value, dialect):
        if value is None:
            return value
        else:
            return uuid.UUID(value)

    def copy(self, *args, **kwargs):
        return GUID(*args, **kwargs)

services = Table(
    'services', METADATA,
    Column('service_id', GUID, primary_key=True, nullable=False),
    Column('name', String(30), nullable=False),
    Column('description', String(1000), nullable=False,
           default='No description'
           ),
    Column('last_checked_in', DateTime, nullable=False,
           default=datetime.utcnow()),
    Column('heartbeat_timeout_seconds', Integer, nullable=False, default=30),
    Column('is_service_available', Boolean, nullable=False)
)

<<<<<<< HEAD
jobs_table = Table(
    'jobs', METADATA,
    Column('job_id', Integer, primary_key=True, nullable=False),
    Column('username', Integer, ForeignKey('users.username'), nullable=False),
    Column('date_created', DateTime, nullable=False, default=datetime.now()),
    Column('status', Enum('QUEUED', 'IN_PROGRESS', 'DONE')),
    Column('date_started', DateTime, nullable=True),
    Column('date_completed', DateTime, nullable=True),
    Column('priority', Integer, nullable=False, default=10)
=======
jobs = Table(
    'jobs', METADATA,
    Column('job_id', GUID, primary_key=True, nullable=False),
    Column('service_id', GUID, ForeignKey('services.service_id'),
           nullable=False
           ),
    Column('date_submitted', DateTime, nullable=False,
           default=datetime.utcnow()),
    Column('status', String(30)),
    Column('result', String(30000))
>>>>>>> fbfb6c94
)<|MERGE_RESOLUTION|>--- conflicted
+++ resolved
@@ -1,16 +1,9 @@
-<<<<<<< HEAD
-from datetime import datetime
-from sqlalchemy import create_engine
-from sqlalchemy import MetaData, Table, Column, String, Integer, ForeignKey, DateTime, Enum
-from sqlalchemy.orm import sessionmaker
-=======
 from sqlalchemy import String, ForeignKey, DateTime
 from sqlalchemy import MetaData, Table, Column, Integer, Boolean
 from sqlalchemy.types import TypeDecorator, CHAR
 from sqlalchemy.dialects.postgres import UUID
 import uuid
 from datetime import datetime
->>>>>>> fbfb6c94
 
 METADATA = MetaData()
 
@@ -57,17 +50,6 @@
     Column('is_service_available', Boolean, nullable=False)
 )
 
-<<<<<<< HEAD
-jobs_table = Table(
-    'jobs', METADATA,
-    Column('job_id', Integer, primary_key=True, nullable=False),
-    Column('username', Integer, ForeignKey('users.username'), nullable=False),
-    Column('date_created', DateTime, nullable=False, default=datetime.now()),
-    Column('status', Enum('QUEUED', 'IN_PROGRESS', 'DONE')),
-    Column('date_started', DateTime, nullable=True),
-    Column('date_completed', DateTime, nullable=True),
-    Column('priority', Integer, nullable=False, default=10)
-=======
 jobs = Table(
     'jobs', METADATA,
     Column('job_id', GUID, primary_key=True, nullable=False),
@@ -78,5 +60,4 @@
            default=datetime.utcnow()),
     Column('status', String(30)),
     Column('result', String(30000))
->>>>>>> fbfb6c94
 )